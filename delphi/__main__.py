--- conflicted
+++ resolved
@@ -277,13 +277,11 @@
     )
     cache.run(cache_cfg.n_tokens, tokens)
 
-<<<<<<< HEAD
+    # Save firing counts to the run-specific log directory
+    cache.save_firing_counts()
+
     if run_cfg.verbose:
         cache.generate_statistics_cache()
-=======
-    # Save firing counts to the run-specific log directory
-    cache.save_firing_counts()
->>>>>>> afdb59ec
 
     cache.save_splits(
         # Split the activation and location indices into different files to make
@@ -335,7 +333,7 @@
 
     run_cfg.save_json(base_path / "run_config.json", indent=4)
 
-    latents_path = Path("temperature") / "latents"
+    latents_path = base_path / "latents"
     explanations_path = base_path / "explanations"
     scores_path = base_path / "scores"
     neighbours_path = base_path / "neighbours"
