import json
import os
from collections import defaultdict
from typing import Dict

import numpy as np
import torch
from safetensors.numpy import save_file, load_file
from torchtyping import TensorType
from tqdm import tqdm

from delphi.config import CacheConfig



class BaseCache:
    """
    Base class for caching activations.
    """
    def __init__(
        self,
        model,
        submodule_dict: Dict,
        batch_size: int,
        filters: Dict[str, TensorType["indices"]] = None,
    ):
        """
        Initialize the FeatureCache.

        Args:
            model: The model to cache features for.
            submodule_dict (Dict): Dictionary of submodules to cache.
            batch_size (int): Size of batches for processing.
            filters (Dict[str, TensorType["indices"]], optional): Filters for selecting specific features.
        """
        self.model = model
        self.submodule_dict = submodule_dict

        self.batch_size = batch_size

        if filters is not None:
            self._filter_submodules(filters)

    def _filter_submodules(self, filters: Dict[str, TensorType["indices"]]):
        """
        Filter submodules based on the provided filters.

        Args:
            filters (Dict[str, TensorType["indices"]]): Filters for selecting specific features.
        """
        filtered_submodules = {}
        for module_path in self.submodule_dict.keys():
            if module_path in filters:
                filtered_submodules[module_path] = self.submodule_dict[module_path]
        self.submodule_dict = filtered_submodules

    def _load_token_batches(
        self, n_tokens: int, tokens: TensorType["batch", "sequence"]
    ):
        """
        Load and prepare token batches for processing.

        Args:
            n_tokens (int): Total number of tokens to process.
            tokens (TensorType["batch", "sequence"]): Input tokens.

        Returns:
            List[torch.Tensor]: List of token batches.
        """
        max_batches = n_tokens // tokens.shape[1]
        tokens = tokens[:max_batches]

        n_mini_batches = len(tokens) // self.batch_size

        token_batches = [
            tokens[self.batch_size * i : self.batch_size * (i + 1), :]
            for i in range(n_mini_batches)
        ]

        return token_batches

    def _generate_split_indices(self, n_splits):
        """
        Generate indices for splitting the feature space.

        Args:
            n_splits (int): Number of splits to generate.

        Returns:
            List[Tuple[int, int]]: List of start and end indices for each split.
        """
        boundaries = torch.linspace(0, self.width, steps=n_splits + 1).long()

        # Adjust end by one
        return list(zip(boundaries[:-1], boundaries[1:] - 1))


#TODO: I don't like this class name. 
class LatentAtivationBuffer:
    """
    The LatentAtivationBuffer class stores feature locations and activations for modules.
    It provides methods for adding, saving, and retrieving non-zero activations.
    """

    def __init__(
        self, filters: Dict[str, TensorType["indices"]] = None, batch_size: int = 64
    ):
        """
        Initialize the Cache.

        Args:
            filters (Dict[str, TensorType["indices"]], optional): Filters for selecting specific latents.
            batch_size (int): Size of batches for processing. Defaults to 64.
        """
        self.latent_locations = defaultdict(list)
        self.latent_activations = defaultdict(list)
        self.tokens = defaultdict(list)
        self.filters = filters
        self.batch_size = batch_size

    def add(
        self,
        latents: TensorType["batch", "sequence", "latent"],
        tokens: TensorType["batch", "sequence"],
        batch_number: int,
        module_path: str,
    ):
        """
        Add the latents from a module to the cache.

        Args:
            latents (TensorType["batch", "sequence", "latent"]): Latent activations.
            tokens (TensorType["batch", "sequence"]): Input tokens.
            batch_number (int): Current batch number.
            module_path (str): Path of the module.
        """
        latent_locations, latent_activations = self.get_nonzeros(latents, module_path)
        latent_locations = latent_locations.cpu()
        latent_activations = latent_activations.cpu()
        tokens = tokens.cpu()

        # Adjust batch indices
        latent_locations[:, 0] += batch_number * self.batch_size
        self.latent_locations[module_path].append(latent_locations)
        self.latent_activations[module_path].append(latent_activations)
        self.tokens[module_path].append(tokens)

    def save(self):
        """
        Concatenate the latent locations and activations for all modules.
        """
        for module_path in self.latent_locations.keys():
            self.latent_locations[module_path] = torch.cat(
                self.latent_locations[module_path], dim=0
            )

            self.latent_activations[module_path] = torch.cat(
                self.latent_activations[module_path], dim=0
            )

            self.tokens[module_path] = torch.cat(
                self.tokens[module_path], dim=0
            )

    def get_nonzeros_batch(self, latents: TensorType["batch", "seq", "latent"]):
        """
        Get non-zero activations for large batches that exceed int32 max value.

        Args:
            latents (TensorType["batch", "seq", "latent"]): Input latent activations.

        Returns:
            Tuple[torch.Tensor, torch.Tensor]: Non-zero latent locations and activations.
        """
        # Calculate the maximum batch size that fits within sys.maxsize
        max_batch_size = torch.iinfo(torch.int32).max // (latents.shape[1] * latents.shape[2])
        nonzero_latent_locations = []
        nonzero_latent_activations = []
        
        for i in range(0, latents.shape[0], max_batch_size):
            batch = latents[i:i+max_batch_size]
            
            # Get nonzero locations and activations
            batch_locations = torch.nonzero(batch.abs() > 1e-5)
            batch_activations = batch[batch.abs() > 1e-5]
            
            # Adjust indices to account for batching
            batch_locations[:, 0] += i 
            nonzero_latent_locations.append(batch_locations)
            nonzero_latent_activations.append(batch_activations)
        
        # Concatenate results
        nonzero_latent_locations = torch.cat(nonzero_latent_locations, dim=0)
        nonzero_latent_activations = torch.cat(nonzero_latent_activations, dim=0)
        return nonzero_latent_locations, nonzero_latent_activations

    def get_nonzeros(
        self, latents: TensorType["batch", "seq", "latent"], module_path: str
    ):
        """
        Get the nonzero latent locations and activations.

        Args:
            latents (TensorType["batch", "seq", "latent"]): Input latent activations.
            module_path (str): Path of the module.

        Returns:
            Tuple[torch.Tensor, torch.Tensor]: Non-zero latent locations and activations.
        """
        size = latents.shape[1] * latents.shape[0] * latents.shape[2]
        if size > torch.iinfo(torch.int32).max:
            nonzero_latent_locations, nonzero_latent_activations = self.get_nonzeros_batch(latents)
        else:
            nonzero_latent_locations = torch.nonzero(latents.abs() > 1e-5)
            nonzero_latent_activations = latents[latents.abs() > 1e-5]
        
        # Return all nonzero latents if no filter is provided
        if self.filters is None:
            return nonzero_latent_locations, nonzero_latent_activations

        # Return only the selected latents if a filter is provided
        else:
            selected_latents = self.filters[module_path]
            mask = torch.isin(nonzero_latent_locations[:, 2], selected_latents)

            return nonzero_latent_locations[mask], nonzero_latent_activations[mask]



class LatentCache(BaseCache):
    """
    LatentCache manages the caching of latent activations for a model.
    It handles the process of running the model, storing activations, and saving them to disk.
    """

    def __init__(
        self,
        model,
        submodule_dict: Dict,
        batch_size: int,
        filters: Dict[str, TensorType["indices"]] = None,
    ):
        """
        Initialize the LatentCache.

        Args:
            model: The model to cache latents for.
            submodule_dict (Dict): Dictionary of submodules to cache.
            batch_size (int): Size of batches for processing.
            filters (Dict[str, TensorType["indices"]], optional): Filters for selecting specific latents.
        """
        super().__init__(model, submodule_dict, batch_size, filters)
        self.width = list(submodule_dict.values())[0].ae.width
<<<<<<< HEAD

        self.buffer = LatentAtivationBuffer(filters, batch_size=batch_size)
      
=======
        self.cache = Cache(filters, batch_size=batch_size)
        if filters is not None:
            self.filter_submodules(filters)

    def load_token_batches(
        self, n_tokens: int, tokens: TensorType["batch", "sequence"]
    ):
        """
        Split tokens into a list of token batches.

        Args:
            n_tokens (int): Total number of tokens to process.
            tokens (TensorType["batch", "sequence"]): Input tokens.

        Returns:
            List[torch.Tensor]: List of token batches.
        """
        max_batches = n_tokens // tokens.shape[1]
        tokens = tokens[:max_batches]

        n_mini_batches = len(tokens) // self.batch_size

        token_batches = [
            tokens[self.batch_size * i : self.batch_size * (i + 1), :]
            for i in range(n_mini_batches)
        ]

        return token_batches

    def filter_submodules(self, filters: Dict[str, TensorType["indices"]]):
        """
        Filter submodules based on the provided filters.

        Args:
            filters (Dict[str, TensorType["indices"]]): Filters for selecting specific latents.
        """
        filtered_submodules = {}
        for module_path in self.submodule_dict.keys():
            if module_path in filters:
                filtered_submodules[module_path] = self.submodule_dict[module_path]
        self.submodule_dict = filtered_submodules
>>>>>>> 60623d07

    def run(self, n_tokens: int, tokens: TensorType["batch", "seq"]):
        """
        Cache latents from the model.

        Args:
            n_tokens (int): Total number of tokens to process.
            tokens (TensorType["batch", "seq"]): Input tokens.
        """
        token_batches = self._load_token_batches(n_tokens, tokens)

        total_tokens = 0
        total_batches = len(token_batches)
        tokens_per_batch = token_batches[0].numel()

        with tqdm(total=total_batches, desc="Caching latents") as pbar:
            for batch_number, batch in enumerate(token_batches):
                total_tokens += tokens_per_batch

                with torch.no_grad():
                    activations_buffer = {}
                    with self.model.trace(batch):
                        for module_path, submodule in self.submodule_dict.items():
                            activations_buffer[module_path] = submodule.ae.output.save()
                    for module_path, latents in activations_buffer.items():
                        self.buffer.add(latents, batch, batch_number, module_path)

                    del activations_buffer
                torch.cuda.empty_cache()

                # Update the progress bar
                pbar.update(1)
                pbar.set_postfix({"Total Tokens": f"{total_tokens:,}"})

        print(f"Total tokens processed: {total_tokens:,}")
        self.buffer.save()


    def save(self, save_dir, save_tokens: bool = True):
        """
        Save the cached latents to disk.

        Args:
            save_dir (str): Directory to save the latents.
            save_tokens (bool): Whether to save the dataset tokens used to generate the cache. Defaults to True.
        """
        for module_path in self.buffer.latent_locations.keys():
            output_file = f"{save_dir}/{module_path}.safetensors"

            data = {
                "locations": self.buffer.latent_locations[module_path],
                "activations": self.buffer.latent_activations[module_path],
            }
            if save_tokens:
                data["tokens"] = self.buffer.tokens[module_path]

            save_file(data, output_file)

    def save_splits(self, n_splits: int, save_dir, save_tokens: bool = True):
        """
        Save the cached non-zero latent activations and locations in splits.

        Args:
            n_splits (int): Number of splits to generate.
            save_dir (str): Directory to save the splits.
            save_tokens (bool): Whether to save the dataset tokens used to generate the cache. Defaults to True.
        """
        split_indices = self._generate_split_indices(n_splits)
        for module_path in self.buffer.latent_locations.keys():
            latent_locations = self.buffer.latent_locations[module_path]
            latent_activations = self.buffer.latent_activations[module_path]
            tokens = self.buffer.tokens[module_path].numpy()
            
            latent_indices = latent_locations[:, 2]

            for start, end in split_indices:
                mask = (latent_indices >= start) & (latent_indices <= end)

                masked_activations = latent_activations[mask].half().numpy()
                
                masked_locations = latent_locations[mask].numpy()
                
                # Optimization to reduce the max value to enable a smaller dtype
                masked_locations[:, 2] = masked_locations[:, 2] - start.item() 

                if masked_locations[:, 2].max() < 2**16 and masked_locations[:, 0].max() < 2**16:
                    masked_locations = masked_locations.astype(np.uint16)
                else:
                    masked_locations = masked_locations.astype(np.uint32)
                
                module_dir = f"{save_dir}/{module_path}"
                os.makedirs(module_dir, exist_ok=True)

                output_file = f"{module_dir}/{start}_{end}.safetensors"

                split_data = {
                    "locations": masked_locations,
                    "activations": masked_activations,
                }
                if save_tokens:
                    split_data["tokens"] = tokens

                save_file(split_data, output_file)

    def save_config(self, save_dir: str, cfg: CacheConfig, model_name: str):
        """
        Save the configuration for the cached latents.

        Args:
            save_dir (str): Directory to save the configuration.
            cfg (CacheConfig): Configuration object.
            model_name (str): Name of the model.
        """
        for module_path in self.buffer.latent_locations.keys():
            config_file = f"{save_dir}/{module_path}/config.json"
            with open(config_file, "w") as f:
                config_dict = cfg.to_dict()
                config_dict["model_name"] = model_name
                json.dump(config_dict, f)

# TODO: This looks like duplicate code

class ActivationBuffer:
    """
    The ActivationBuffer class stores activations for modules.
    It provides methods for adding, saving, and retrieving activations.
    """

    def __init__(
        self,
    ):
        """
        Initialize the Buffer.
        """
        self.activations = defaultdict(list)

    def add(
        self,
        activations: TensorType["batch", "sequence", "feature"],
        module_path: str,
    ):
        """
        Add the activations from a module to the cache.

        Args:
            activations (TensorType["batch", "sequence", "hidden_dimension"]): Activations.
            module_path (str): Path of the module.
        """
        activations = activations.reshape(-1, activations.shape[2]).cpu()

        self.activations[module_path].append(activations)

    def save(self):
        """
        Concatenate the pre-activations for all modules.
        """
        for module_path in self.pre_activations.keys():
            self.pre_activations[module_path] = torch.cat(
                self.pre_activations[module_path], dim=0
            )



class ResidualStreamCache(BaseCache):
    """
    ResidualStreamCache manages the caching of residual stream of a model.
    It handles the process of running the model, storing activations, and saving them to disk.
    """

    def __init__(
        self,
        model,
        submodule_dict: Dict,
        batch_size: int,
    ):
        """
        Initialize the ResidualStreamCache.

        Args:
            model: The model to cache features for.
            submodule_dict (Dict): Dictionary of submodules to cache.
            batch_size (int): Size of batches for processing.
            filters (Dict[str, TensorType["indices"]], optional): Filters for selecting specific features.
        """
        super().__init__(model, submodule_dict, batch_size, None)

        self.buffer = ActivationBuffer()
      

    def run(self, n_tokens: int, tokens: TensorType["batch", "seq"]):
        """
        Run the feature caching process.

        Args:
            n_tokens (int): Total number of tokens to process.
            tokens (TensorType["batch", "seq"]): Input tokens.
        """
        token_batches = self._load_token_batches(n_tokens, tokens)

        total_tokens = 0
        total_batches = len(token_batches)
        tokens_per_batch = token_batches[0].numel()

        with tqdm(total=total_batches, desc="Caching features") as pbar:
            for batch in token_batches:
                total_tokens += tokens_per_batch

                with torch.no_grad():
                    activations_buffer = {}
                    with self.model.trace(batch):
                        for module_path, submodule in self.submodule_dict.items():
                            if "input" in module_path:
                                activations_buffer[module_path] = submodule.input.save()
                            else:
                                activations_buffer[module_path] = submodule.output.save()
                    for module_path, pre_activations in activations_buffer.items():
                        self.buffer.add(pre_activations, module_path)

                    del activations_buffer
                torch.cuda.empty_cache()

                # Update the progress bar
                pbar.update(1)
                pbar.set_postfix({"Total Tokens": f"{total_tokens:,}"})

        print(f"Total tokens processed: {total_tokens:,}")
        self.buffer.save()

    def save(self, save_dir):
        """
        Save the cached features to disk.

        Args:
            save_dir (str): Directory to save the features.
            save_tokens (bool): Whether to save the dataset tokens used to generate the cache. Defaults to True.
        """
        for module_path in self.buffer.activations.keys():
            output_file = f"{save_dir}/{module_path}.safetensors"

            data = {
                "activations": self.buffer.activations[module_path].half().numpy(),
            }
            save_file(data, output_file)

 
    def load(self, load_dir: str):
        """
        Load the cached features from disk.
        """
        for module_path in self.buffer.activations.keys():
            input_file = f"{load_dir}/{module_path}.safetensors"
            data = load_file(input_file)
            self.buffer.activations[module_path] = data["activations"]<|MERGE_RESOLUTION|>--- conflicted
+++ resolved
@@ -251,53 +251,9 @@
         """
         super().__init__(model, submodule_dict, batch_size, filters)
         self.width = list(submodule_dict.values())[0].ae.width
-<<<<<<< HEAD
 
         self.buffer = LatentAtivationBuffer(filters, batch_size=batch_size)
       
-=======
-        self.cache = Cache(filters, batch_size=batch_size)
-        if filters is not None:
-            self.filter_submodules(filters)
-
-    def load_token_batches(
-        self, n_tokens: int, tokens: TensorType["batch", "sequence"]
-    ):
-        """
-        Split tokens into a list of token batches.
-
-        Args:
-            n_tokens (int): Total number of tokens to process.
-            tokens (TensorType["batch", "sequence"]): Input tokens.
-
-        Returns:
-            List[torch.Tensor]: List of token batches.
-        """
-        max_batches = n_tokens // tokens.shape[1]
-        tokens = tokens[:max_batches]
-
-        n_mini_batches = len(tokens) // self.batch_size
-
-        token_batches = [
-            tokens[self.batch_size * i : self.batch_size * (i + 1), :]
-            for i in range(n_mini_batches)
-        ]
-
-        return token_batches
-
-    def filter_submodules(self, filters: Dict[str, TensorType["indices"]]):
-        """
-        Filter submodules based on the provided filters.
-
-        Args:
-            filters (Dict[str, TensorType["indices"]]): Filters for selecting specific latents.
-        """
-        filtered_submodules = {}
-        for module_path in self.submodule_dict.keys():
-            if module_path in filters:
-                filtered_submodules[module_path] = self.submodule_dict[module_path]
-        self.submodule_dict = filtered_submodules
->>>>>>> 60623d07
 
     def run(self, n_tokens: int, tokens: TensorType["batch", "seq"]):
         """
@@ -334,7 +290,6 @@
 
         print(f"Total tokens processed: {total_tokens:,}")
         self.buffer.save()
-
 
     def save(self, save_dir, save_tokens: bool = True):
         """
