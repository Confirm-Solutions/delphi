--- conflicted
+++ resolved
@@ -16,11 +16,7 @@
 
 To run the default pipeline from the command line, use the following command:
 
-<<<<<<< HEAD
-`python -m delphi meta-llama/Meta-Llama-3-8B EleutherAI/sae-llama-3-8b-32x --explainer_model 'hugging-quants/Meta-Llama-3.1-70B-Instruct-AWQ-INT4' --dataset_repo 'EleutherAI/rpj-v2-sample' --dataset_split 'train[:1%]' --n_tokens 10_000_000 --max_features 100 --hookpoints layers.5`
-=======
 `python -m delphi meta-llama/Meta-Llama-3-8B EleutherAI/sae-llama-3-8b-32x --explainer_model 'hugging-quants/Meta-Llama-3.1-70B-Instruct-AWQ-INT4' --dataset_repo 'EleutherAI/rpj-v2-sample' --dataset_split 'train[:1%]' --n_tokens 10_000_000 --max_features 100 --hookpoints layers.5 --filter_bos`
->>>>>>> 8eb4a555
 
 This command will:
 1. Cache activations for the first 10 million tokens of EleutherAI/rpj-v2-sample.
@@ -29,13 +25,6 @@
 4. Log summary metrics including per-scorer F1 scores and confusion matrices.
 
 The pipeline is highly configurable and can also be called programmatically (see the [end-to-end test](https://github.com/EleutherAI/delphi/blob/main/delphi/tests/e2e.py) for an example).
-<<<<<<< HEAD
-
-To use other scorer types, instantiate a custom pipeline.
-
-## Loading Autoencoders
-=======
->>>>>>> 8eb4a555
 
 To use other scorer types, instantiate a custom pipeline.
 
