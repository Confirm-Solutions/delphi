--- conflicted
+++ resolved
@@ -10,27 +10,19 @@
 ) as f:
     activation_data = json.load(f)
 # Load the explanation data
-<<<<<<< HEAD
-with open("/mnt/ssd-1/gpaulo/SAE-Zoology/extras/explanations_16k/model.layers.0.post_feedforward_layernorm_latent.json", "r") as f:
-=======
 with open(
     "/mnt/ssd-1/gpaulo/SAE-Zoology/extras/explanations_16k/model.layers.0.post_feedforward_layernorm_latent.json",
     "r",
 ) as f:
->>>>>>> 8eb4a555
     explanation_data = json.load(f)
 tokenizer = AutoTokenizer.from_pretrained("google/gemma-2-9b")
 
 actual_data = activation_data["latents"][10]
 activations = actual_data["activations"]
 for activation in activations:
-<<<<<<< HEAD
-    activation["tokens"] = tokenizer.batch_decode(activation["tokens"]) # If you have the tokens already decoded, you can skip this step
-=======
     activation["tokens"] = tokenizer.batch_decode(
         activation["tokens"]
     )  # If you have the tokens already decoded, you can skip this step
->>>>>>> 8eb4a555
 latent_index = actual_data["latent_index"]
 print(latent_index)
 explanation = explanation_data[str(latent_index)]
@@ -78,7 +70,6 @@
             "model": MODEL,
             "type": score_type,
         }
-
     # Send the request
     response = requests.post(url, json=data)
 
