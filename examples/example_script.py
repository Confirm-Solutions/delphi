import asyncio
import json
import os
import time
from functools import partial

import orjson
import torch
from simple_parsing import ArgumentParser

from delphi.clients import Offline
from delphi.config import ExperimentConfig, LatentConfig
from delphi.explainers import DefaultExplainer
<<<<<<< HEAD
from delphi.latents import (
    LatentDataset,
    LatentLoader
)
from delphi.latents.constructors import default_constructor
from delphi.latents.samplers import sample
from delphi.pipeline import Pipe,Pipeline, process_wrapper
from delphi.scorers import FuzzingScorer, DetectionScorer
=======
from delphi.latents import LatentDataset, LatentLoader
from delphi.latents.constructors import default_constructor
from delphi.latents.samplers import sample
from delphi.pipeline import Pipe, Pipeline, process_wrapper
from delphi.scorers import DetectionScorer, FuzzingScorer
>>>>>>> 8eb4a555

# run with python examples/example_script.py --model gemma/16k --module
# .model.layers.10 --latents 100 --experiment_name test

<<<<<<< HEAD
# run with python examples/example_script.py --model gemma/16k --module .model.layers.10 --latents 100 --experiment_name test
=======
>>>>>>> 8eb4a555

def main(args):
    module = args.module
    latent_cfg = args.latent_options
    experiment_cfg = args.experiment_options
    shown_examples = args.shown_examples
<<<<<<< HEAD
    n_latents = args.latents  
    start_latent = args.start_latent
    sae_model = args.model
    latent_dict = {f"{module}": torch.arange(start_latent,start_latent+n_latents)}
=======
    n_latents = args.latents
    start_latent = args.start_latent
    sae_model = args.model
    latent_dict = {f"{module}": torch.arange(start_latent, start_latent + n_latents)}
>>>>>>> 8eb4a555
    dataset = LatentDataset(
        raw_dir="raw_latents",
        cfg=latent_cfg,
        modules=[module],
        latents=latent_dict,
    )

<<<<<<< HEAD
    
    constructor=partial(
            default_constructor,
            token_loader=lambda: dataset.load_tokens(),
            n_random=experiment_cfg.n_random, 
            ctx_len=experiment_cfg.example_ctx_len, 
            max_examples=latent_cfg.max_examples
        )
    sampler=partial(sample,cfg=experiment_cfg)
=======
    constructor = partial(
        default_constructor,
        token_loader=lambda: dataset.load_tokens(),
        n_random=experiment_cfg.n_random,
        ctx_len=experiment_cfg.example_ctx_len,
        max_examples=latent_cfg.max_examples,
    )
    sampler = partial(sample, cfg=experiment_cfg)
>>>>>>> 8eb4a555
    loader = LatentLoader(dataset, constructor=constructor, sampler=sampler)
    ### Load client ###

    client = Offline(
        "hugging-quants/Meta-Llama-3.1-70B-Instruct-AWQ-INT4",
        max_memory=0.8,
        max_model_len=5120,
    )

    ### Build Explainer pipe ###
    def explainer_postprocess(result):
<<<<<<< HEAD

        with open(f"results/explanations/{sae_model}/{experiment_name}/{result.record.latent}.txt", "wb") as f:
=======
        with open(
            f"results/explanations/{sae_model}/{experiment_name}/{result.record.latent}.txt",
            "wb",
        ) as f:
>>>>>>> 8eb4a555
            f.write(orjson.dumps(result.explanation))

        return result

    # try making the directory if it doesn't exist
    os.makedirs(f"results/explanations/{sae_model}/{experiment_name}", exist_ok=True)

    explainer_pipe = process_wrapper(
        DefaultExplainer(
            client,
            tokenizer=dataset.tokenizer,
            threshold=0.3,
        ),
        postprocess=explainer_postprocess,
    )

    # save the experiment config
    with open(
        f"results/explanations/{sae_model}/{experiment_name}/experiment_config.json",
        "w",
    ) as f:
        print(experiment_cfg.to_dict())
        f.write(json.dumps(experiment_cfg.to_dict()))

    ### Build Scorer pipe ###

    def scorer_preprocess(result):
        record = result.record
        record.explanation = result.explanation
        record.extra_examples = record.not_active

        return record

    def scorer_postprocess(result, score_dir):
        record = result.record
<<<<<<< HEAD
        with open(f"results/scores/{sae_model}/{experiment_name}/{score_dir}/{record.latent}.txt", "wb") as f:
=======
        with open(
            f"results/scores/{sae_model}/{experiment_name}/{score_dir}/{record.latent}.txt",
            "wb",
        ) as f:
>>>>>>> 8eb4a555
            f.write(orjson.dumps(result.score))

    os.makedirs(
        f"results/scores/{sae_model}/{experiment_name}/detection", exist_ok=True
    )
    os.makedirs(f"results/scores/{sae_model}/{experiment_name}/fuzz", exist_ok=True)

    # save the experiment config
    with open(
        f"results/scores/{sae_model}/{experiment_name}/detection/experiment_config.json",
        "w",
    ) as f:
        f.write(json.dumps(experiment_cfg.to_dict()))

    with open(
        f"results/scores/{sae_model}/{experiment_name}/fuzz/experiment_config.json", "w"
    ) as f:
        f.write(json.dumps(experiment_cfg.to_dict()))

    scorer_pipe = Pipe(
        process_wrapper(
            DetectionScorer(
                client,
                tokenizer=dataset.tokenizer,
                batch_size=shown_examples,
                verbose=False,
                log_prob=True,
            ),
            preprocess=scorer_preprocess,
            postprocess=partial(scorer_postprocess, score_dir="detection"),
        ),
        process_wrapper(
            FuzzingScorer(
                client,
                tokenizer=dataset.tokenizer,
                batch_size=shown_examples,
                verbose=False,
                log_prob=True,
            ),
            preprocess=scorer_preprocess,
            postprocess=partial(scorer_postprocess, score_dir="fuzz"),
        ),
    )

    ### Build the pipeline ###

    pipeline = Pipeline(
        loader,
        explainer_pipe,
        scorer_pipe,
    )
    start_time = time.time()
    asyncio.run(pipeline.run(50))
    end_time = time.time()
    print(f"Time taken: {end_time - start_time} seconds")


if __name__ == "__main__":
    parser = ArgumentParser()
    parser.add_argument("--shown_examples", type=int, default=5)
    parser.add_argument("--model", type=str, default="gemma/16k")
    parser.add_argument("--module", type=str, default=".model.layers.10")
    parser.add_argument("--latents", type=int, default=100)
    parser.add_argument("--experiment_name", type=str, default="default")
    parser.add_arguments(ExperimentConfig, dest="experiment_options")
    parser.add_arguments(LatentConfig, dest="latent_options")
    args = parser.parse_args()
    experiment_name = args.experiment_name

    main(args)<|MERGE_RESOLUTION|>--- conflicted
+++ resolved
@@ -11,47 +11,25 @@
 from delphi.clients import Offline
 from delphi.config import ExperimentConfig, LatentConfig
 from delphi.explainers import DefaultExplainer
-<<<<<<< HEAD
-from delphi.latents import (
-    LatentDataset,
-    LatentLoader
-)
-from delphi.latents.constructors import default_constructor
-from delphi.latents.samplers import sample
-from delphi.pipeline import Pipe,Pipeline, process_wrapper
-from delphi.scorers import FuzzingScorer, DetectionScorer
-=======
 from delphi.latents import LatentDataset, LatentLoader
 from delphi.latents.constructors import default_constructor
 from delphi.latents.samplers import sample
 from delphi.pipeline import Pipe, Pipeline, process_wrapper
 from delphi.scorers import DetectionScorer, FuzzingScorer
->>>>>>> 8eb4a555
 
 # run with python examples/example_script.py --model gemma/16k --module
 # .model.layers.10 --latents 100 --experiment_name test
 
-<<<<<<< HEAD
-# run with python examples/example_script.py --model gemma/16k --module .model.layers.10 --latents 100 --experiment_name test
-=======
->>>>>>> 8eb4a555
 
 def main(args):
     module = args.module
     latent_cfg = args.latent_options
     experiment_cfg = args.experiment_options
     shown_examples = args.shown_examples
-<<<<<<< HEAD
-    n_latents = args.latents  
-    start_latent = args.start_latent
-    sae_model = args.model
-    latent_dict = {f"{module}": torch.arange(start_latent,start_latent+n_latents)}
-=======
     n_latents = args.latents
     start_latent = args.start_latent
     sae_model = args.model
     latent_dict = {f"{module}": torch.arange(start_latent, start_latent + n_latents)}
->>>>>>> 8eb4a555
     dataset = LatentDataset(
         raw_dir="raw_latents",
         cfg=latent_cfg,
@@ -59,17 +37,6 @@
         latents=latent_dict,
     )
 
-<<<<<<< HEAD
-    
-    constructor=partial(
-            default_constructor,
-            token_loader=lambda: dataset.load_tokens(),
-            n_random=experiment_cfg.n_random, 
-            ctx_len=experiment_cfg.example_ctx_len, 
-            max_examples=latent_cfg.max_examples
-        )
-    sampler=partial(sample,cfg=experiment_cfg)
-=======
     constructor = partial(
         default_constructor,
         token_loader=lambda: dataset.load_tokens(),
@@ -78,7 +45,6 @@
         max_examples=latent_cfg.max_examples,
     )
     sampler = partial(sample, cfg=experiment_cfg)
->>>>>>> 8eb4a555
     loader = LatentLoader(dataset, constructor=constructor, sampler=sampler)
     ### Load client ###
 
@@ -90,15 +56,10 @@
 
     ### Build Explainer pipe ###
     def explainer_postprocess(result):
-<<<<<<< HEAD
-
-        with open(f"results/explanations/{sae_model}/{experiment_name}/{result.record.latent}.txt", "wb") as f:
-=======
         with open(
             f"results/explanations/{sae_model}/{experiment_name}/{result.record.latent}.txt",
             "wb",
         ) as f:
->>>>>>> 8eb4a555
             f.write(orjson.dumps(result.explanation))
 
         return result
@@ -134,14 +95,10 @@
 
     def scorer_postprocess(result, score_dir):
         record = result.record
-<<<<<<< HEAD
-        with open(f"results/scores/{sae_model}/{experiment_name}/{score_dir}/{record.latent}.txt", "wb") as f:
-=======
         with open(
             f"results/scores/{sae_model}/{experiment_name}/{score_dir}/{record.latent}.txt",
             "wb",
         ) as f:
->>>>>>> 8eb4a555
             f.write(orjson.dumps(result.score))
 
     os.makedirs(
