import asyncio
import json
import random
import re
from abc import abstractmethod

import numpy as np
from transformers import PreTrainedTokenizer

from ...clients.client import Client
from ...features import FeatureRecord
from ...logger import logger
from ..scorer import Scorer, ScorerResult
from .sample import ClassifierOutput, Sample


class Classifier(Scorer):
    def __init__(
        self,
        client: Client,
        tokenizer: PreTrainedTokenizer,
        verbose: bool,
        batch_size: int,
        log_prob: bool,
        **generation_kwargs,
    ):
        self.client = client
        self.tokenizer = tokenizer
        self.verbose = verbose

        self.batch_size = batch_size
        self.generation_kwargs = generation_kwargs
        self.log_prob = log_prob



    async def __call__(
        self,
        record: FeatureRecord,
    ) -> list[ClassifierOutput]:
        samples = self._prepare(record)

        random.shuffle(samples)
        samples = self._batch(samples)
        results = await self._query(
            record.explanation,
            samples,
        )
        
        return ScorerResult(record=record, score=results)

    @abstractmethod
    def _prepare(self, record: FeatureRecord) -> list[list[Sample]]:
        pass

    async def _query(
        self,
        explanation: str,
        batches: list[list[Sample]],
    ) -> list[Sample]:
        """
        Send and gather batches of samples to the model.
        """
        sem = asyncio.Semaphore(1)

        async def _process(explanation, batch):
            async with sem:
                result = await self._generate(explanation, batch)
                return result
    
        tasks = [asyncio.create_task(_process(explanation, batch)) for batch in batches]
        results = await asyncio.gather(*tasks)

        return sum(results, [])
    

    async def _generate(
        self, explanation: str, batch: list[Sample]
    ) -> list[ClassifierOutput]:
        """
        Generate predictions for a batch of samples.
        """

        prompt = self._build_prompt(explanation, batch)
        if self.log_prob:
            self.generation_kwargs["logprobs"] = True
            self.generation_kwargs["top_logprobs"] = 5
        response = await self.client.generate(prompt, **self.generation_kwargs)
        if response is None:
            array = [-1] * self.batch_size
            probabilities = [-1] * self.batch_size
        else:
            selections = response.text
            logprobs = response.logprobs if self.log_prob else None
            try:
                array, probabilities = self._parse(selections, logprobs)
<<<<<<< HEAD
        else:
            selections = await self.client.generate(prompt, **self.generation_kwargs)
            if selections is None:
=======
            except Exception as e:
                logger.error(f"Parsing selections failed: {e}")
>>>>>>> dbb2d180
                array = [-1] * self.batch_size
                probabilities = [-1] * self.batch_size

        results = []
        correct = []
        response = []
        for i, sample in enumerate(batch):
            result = sample.data
            prediction = array[i] 
            result.prediction = prediction
            result.correct = prediction == result.ground_truth
            correct.append(result.ground_truth)
            response.append(prediction)
            if self.log_prob:
                result.probability = probabilities[i]
            results.append(result)

            if self.verbose:
                result.text = sample.text
        return results

    def _parse(self, string, logprobs=None):
        pattern = r"\[.*?\]"
        match = re.search(pattern, string)

        try:
            array = json.loads(match.group(0))
            assert len(array) == self.batch_size
            if self.log_prob:
                probabilities = self._parse_logprobs(logprobs)
                assert len(probabilities) == self.batch_size
                return array, probabilities
            probabilities = None
            return array, probabilities
        except (json.JSONDecodeError, AssertionError, AttributeError) as e:
            logger.error(f"Parsing array failed: {e}")
            if self.log_prob:
                return [-1] * self.batch_size, [-1] * self.batch_size
            return [-1] * self.batch_size

    def _parse_logprobs(self, logprobs):
        #Logprobs will be a list of 5 probabilites for each token in the response
        # The response will be in the form of [x, x, x, ...] for each position we
        # need to get the probability of 1 or 0 
        probabilities = []
        
        for i in range(len(logprobs)):
            if "1" in logprobs[i].token or "0" in logprobs[i].token:
                top_logprobs = logprobs[i].top_logprobs
                prob_0 = 0
                prob_1 = 0
                for i in range(len(top_logprobs)):
                    token = top_logprobs[i].token
                    logprob = top_logprobs[i].logprob
                    if "0" in token:
                        prob_0 += np.exp(logprob).item()
                    elif "1" in token:
                        prob_1 += np.exp(logprob).item()
                if prob_0+prob_1>0:
                    probabilities.append(prob_1/(prob_0+prob_1))
                else:
                    probabilities.append(0)
        return probabilities




    def _build_prompt(
        self,
        explanation: str,
        batch: list[Sample],
    ) -> str:
        """
        Prepare prompt for generation.
        """

        examples = "\n".join(
            f"Example {i}: {sample.text}" for i, sample in enumerate(batch)
        )
        
        return self.prompt(explanation=explanation, examples=examples)

    def _batch(self, samples):
        return [
            samples[i : i + self.batch_size]
            for i in range(0, len(samples), self.batch_size)
        ]<|MERGE_RESOLUTION|>--- conflicted
+++ resolved
@@ -94,14 +94,8 @@
             logprobs = response.logprobs if self.log_prob else None
             try:
                 array, probabilities = self._parse(selections, logprobs)
-<<<<<<< HEAD
-        else:
-            selections = await self.client.generate(prompt, **self.generation_kwargs)
-            if selections is None:
-=======
             except Exception as e:
                 logger.error(f"Parsing selections failed: {e}")
->>>>>>> dbb2d180
                 array = [-1] * self.batch_size
                 probabilities = [-1] * self.batch_size
 
