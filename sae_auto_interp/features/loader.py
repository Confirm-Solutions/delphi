--- conflicted
+++ resolved
@@ -144,8 +144,9 @@
         cache_config_dir = f"{raw_dir}/{modules[0]}/config.json"
         with open(cache_config_dir, "r") as f:
             cache_config = json.load(f)
-<<<<<<< HEAD
-        self.tokenizer = load_tokenizer(cache_config["model_name"])
+        temp_model = LanguageModel(cache_config["model_name"], device_map="cpu", dispatch=False)
+        self.tokenizer = temp_model.tokenizer
+ 
         self.cache_config = cache_config
 
     def load_tokens(self):
@@ -169,21 +170,6 @@
             )
         return self.tokens
 
-=======
-        temp_model = LanguageModel(cache_config["model_name"], device_map="cpu", dispatch=False)
-        self.tokenizer = temp_model.tokenizer
-        print(cache_config)
-        self.tokens = load_tokenized_data(
-            cache_config["ctx_len"],
-            self.tokenizer,
-            cache_config["dataset_repo"],
-            cache_config["dataset_split"],
-            cache_config["dataset_name"],
-            cache_config["dataset_column_name"],
-        )
-        print(self.tokenizer.decode(self.tokens[0]))
-   
->>>>>>> 9930d16f
     def _edges(self):
         """Generate edge indices for feature splits."""
         return torch.linspace(0, self.cfg.width, steps=self.cfg.n_splits + 1).long()
